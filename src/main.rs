#[macro_use] extern crate log;
extern crate env_logger;

use std::env;
<<<<<<< HEAD
use std::fs::File;
=======
>>>>>>> e159a94d

mod core;


fn main() {
    env_logger::init();
    let rom_file = env::args().nth(1).expect("Please input a ROM file");
    let mut vm = core::Machine::new("Chip8");
<<<<<<< HEAD
    vm.load_rom(&rom_file);
=======
    vm.load_rom(&rom_file).expect("Unable to load ROM from file");
>>>>>>> e159a94d
    debug!("{:#?}", vm);
}<|MERGE_RESOLUTION|>--- conflicted
+++ resolved
@@ -2,10 +2,6 @@
 extern crate env_logger;
 
 use std::env;
-<<<<<<< HEAD
-use std::fs::File;
-=======
->>>>>>> e159a94d
 
 mod core;
 
@@ -14,10 +10,6 @@
     env_logger::init();
     let rom_file = env::args().nth(1).expect("Please input a ROM file");
     let mut vm = core::Machine::new("Chip8");
-<<<<<<< HEAD
-    vm.load_rom(&rom_file);
-=======
     vm.load_rom(&rom_file).expect("Unable to load ROM from file");
->>>>>>> e159a94d
     debug!("{:#?}", vm);
 }