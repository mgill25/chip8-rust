--- conflicted
+++ resolved
@@ -1,65 +1,8 @@
-<<<<<<< HEAD
-use std::fs::File;
-use std::io::Read;
 use std::env;
 
-const MEMORY_SIZE: usize = 4096;
-const STACK_SIZE: usize = 16;
-const REGISTER_COUNT: usize = 16;
-const PROGRAM_OFFSET: usize = 512;
-
-struct Machine {
-    name: String,
-    counter: u16,
-    stack_ptr: u8,
-    mem: [u8; MEMORY_SIZE],
-    stack: [u16; STACK_SIZE],
-    v: [u8; REGISTER_COUNT],        // registers: v0 to vf
-    i: u16,                         // "There is also a 16-bit register called I."
-    delay_register: u8,
-    sound_register: u8,
-}
-
-impl Machine {
-    fn new(name: &str, rom_file: &str) -> Self {
-        let mut m = Machine {
-            name: name.to_string(),
-            counter: 0,
-            stack_ptr: 0,
-            mem: [0; MEMORY_SIZE],
-            stack: [0; STACK_SIZE],
-            v: [0; REGISTER_COUNT],
-            i: 0,
-            delay_register: 0,
-            sound_register: 0,
-        };
-        m.load_rom(rom_file).expect("Error loading ROM file");
-        m
-    }
-
-    fn load_rom(&mut self, filename: &str) -> Result<(), String> {
-        let mut file = File::open(filename).expect("ROM not found");
-
-        const BUFSIZE: usize = MEMORY_SIZE - PROGRAM_OFFSET;
-        let mut buffer: [u8; BUFSIZE] = [0; BUFSIZE];
-
-        // load the ROM into the buffer
-        file.read(&mut buffer).expect("Error reading from File");
-
-        // Copy the buffer into the VM memory
-        // TODO: Why not copy directly without the intermediate buffer
-        self.mem[PROGRAM_OFFSET..].clone_from_slice(&buffer);
-        Ok(())
-    }
-}
+mod core;
 
 fn main() {
     let rom_file = env::args().nth(1).expect("Please input a ROM file");
-    let vm = Machine::new("Chip8", &rom_file);
-=======
-mod core;
-
-fn main() {
-    let vm = core::Machine::new("Chip8");
->>>>>>> 832e5690
+    let vm = core::Machine::new("Chip8", &rom_file);
 }